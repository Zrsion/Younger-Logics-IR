--- conflicted
+++ resolved
@@ -4,13 +4,7 @@
 
 Now we have two:
 * Transformers.js (For detailed instructions, check out the [README](./transformers.js/README.ZH.md).)
-<<<<<<< HEAD
-* NAS-Bench-101 (For detailed instructions, check out the [README](./NASB/NAS-Bench-101/README.md).)
-* NATS-Bench and NAS-Bench-201 (The topology search space in NATS-Bench is the same as NAS-Bench-201. For detailed instructions, check out the [README](./NASB/NATS-Bench/README.md).)
-* DeepNets-1M (For detailed instructions, check out the [README](./NASB/DeepNets/README.md).)
-=======
 * NAS-Bench-101 (Total 423,624.For detailed instructions, check out the [README](./NASB/NAS-Bench-101/README.md).)
 * NAS-Bench-201 (Total 15,625. For detailed instructions, check out the [README](./NASB/NAS-Bench-201/README.md). The search space is the same as the topology search space in NATS-Bench.)
 * NATS-Bench (Total 32,768. For detailed instructions, check out the [README](./NASB/NATS-Bench/README.md). The topology search space in NATS-Bench is the same as NAS-Bench-201.)
-* DeepNets-1M (Total 1,000,000. For detailed instructions, check out the [README](./NASB/DeepNets/README.md).)
->>>>>>> d984828f
+* DeepNets-1M (Total 1,000,000. For detailed instructions, check out the [README](./NASB/DeepNets/README.md).)